--- conflicted
+++ resolved
@@ -420,11 +420,7 @@
     <div style="color: white; font-size: 14px; font-weight: 600; margin-bottom: 8px; margin-top: -15px">
         Energy Equivalent
     </div>
-<<<<<<< HEAD
-    <div style="font-size: 20px; font-weight: bold">
-=======
-    <div style="font-size: 24px; font-weight: bold">
->>>>>>> d21c00d6
+    <div style="font-size: 24px; font-weight: bold; color: white">
         ⛽ {oil_eq:.1f} kg oil<br>
         ⚫ {coal_eq:.1f} kg coal
     </div>
